<?php

namespace repat\PlentymarketsRestClient;

use Carbon\Carbon;
use GuzzleHttp\Client;
use Psr\Http\Message\ResponseInterface;
use Stringy\Stringy as s;

class PlentymarketsRestClient
{
    const PATH_LOGIN = 'rest/login';
    const METHOD_GET = 'GET';
    const METHOD_POST = 'POST';
    const METHOD_PUT = 'PUT';
<<<<<<< HEAD
    const METHOD_PATCH = 'PATCH';
=======
>>>>>>> 5fcd3e32
    const METHOD_DELETE = 'DELETE';
    const THROTTLING_PREFIX_LONG_PERIOD = 'X-Plenty-Global-Long-Period';
    const THROTTLING_PREFIX_SHORT_PERIOD = 'X-Plenty-Global-Short-Period';
    const THROTTLING_PREFIX_ROUTE = 'X-Plenty-Route';

    private $client;
    private $config;
    private $configFile;
    private $rateLimitingEnabled = true;
    private $throttledOnLastRequest = false;

    public function __construct($configFile, $config)
    {
        $this->client = new Client();
        $this->config = $config;

        if (!file_exists($configFile)) {
            $this->configFile = $configFile;
            $this->saveConfigFile();
        }

        $this->setConfigFile($configFile);

        if (!$this->isAccessTokenValid()) {
            $this->login();
        }
    }

    public function getRateLimitingEnabled()
    {
        return $this->rateLimitingEnabled;
    }

    public function setRateLimitingEnabled($rateLimitingEnabled)
    {
        $this->rateLimitingEnabled = $rateLimitingEnabled;
        return $this;
    }

    public function getThrottledOnLastRequest()
    {
        return $this->throttledOnLastRequest;
    }

    public function singleCall($method, $path, $params = [])
    {
        $path = ltrim($path, '/');

        if (!($path == self::PATH_LOGIN)) {
            $params = array_merge($params, [
                'headers' => [
                    'Authorization' => 'Bearer ' . $this->config['access_token'],
                ],
            ]);
        }

        try {
            /* @var $response ResponseInterface */
            $response = $this->client->request($method, $this->config['url'] . $path, $params);
        } catch (\Exception $e) {
            return false;
        }

        $this->throttledOnLastRequest = false;

        if ($this->rateLimitingEnabled) {
            $this->handleRateLimiting($response);
        }

        return json_decode($response->getBody(), true);
    }

    public function get($path, $array = [])
    {
        return $this->singleCall(self::METHOD_GET, $path, ['query' => $array]);
    }

    public function post($path, $array = [])
    {
        return $this->singleCall(self::METHOD_POST, $path, ['json' => $array]);
    }

    public function put($path, $array = [])
    {
        return $this->singleCall(self::METHOD_PUT, $path, ['json' => $array]);
    }

<<<<<<< HEAD
    public function patch($path, $array = [])
    {
        return $this->singleCall(self::METHOD_PATCH, $path, ['json' => $array]);
    }
    
=======
>>>>>>> 5fcd3e32
    public function delete($path, $array = [])
    {
        return $this->singleCall(self::METHOD_DELETE, $path, ['json' => $array]);
    }

    private function isAccessTokenValid()
    {
        if (!in_array('valid_until', $this->config)) {
            return false;
        }
        return Carbon::parse($this->config['valid_until'])->gt(Carbon::now());
    }

    private function login()
    {
        $response = $this->singleCall(self::METHOD_POST, self::PATH_LOGIN, [
            'form_params' => [
                'username' => $this->config['username'],
                'password' => $this->config['password'],
            ],
        ]);

        $this->config['access_token'] = $response['accessToken'];
        $this->config['valid_until'] = Carbon::now()->addSeconds($response['expiresIn'])->toDateTimeString();

        $this->saveConfigFile();
    }

    private function saveConfigFile()
    {
        file_put_contents($this->configFile, serialize($this->config));
    }

    private function correctURL($url)
    {
        $sUrl = new s($url);

        if (!($sUrl->contains('https'))) {
            $url = str_replace('http://', 'https://.', $url);
        }

        $url = rtrim($url, '/') . '/';

        return $url;
    }

    private function setConfigFile($configFile)
    {
        $this->configFile = $configFile;

        if (!file_exists($configFile)) {
            throw new \Exception('config file does not exists.');
        }

        $this->config = unserialize(file_get_contents($this->configFile));

        if (!array_key_exists('username', $this->config)
                        || !array_key_exists('password', $this->config)
                        || !array_key_exists('url', $this->config)) {
            throw new \Exception('username and/or password and/or url not in config(file)');
        }

        $this->config['url'] = $this->correctURL($this->config['url']);

        $this->saveConfigFile();
    }

    private function handleRateLimiting(ResponseInterface $response)
    {
        $prefixes = [
                        self::THROTTLING_PREFIX_LONG_PERIOD,
                        self::THROTTLING_PREFIX_SHORT_PERIOD,
                        self::THROTTLING_PREFIX_ROUTE
                    ];

        $throttled = 0;

        foreach ($prefixes as $prefix) {
            $throttled += $this->handleThrottling($response, $prefix, $throttled);
        }
    }

    private function handleThrottling(ResponseInterface $response, $prefix, $throttled = 0)
    {
        $callsLeft = $response->getHeader($prefix . '-Calls-Left');
        $decay =  $response->getHeader($prefix . '-Decay');

        if (count($callsLeft) < 1 || count($decay) < 1) {
            return 0;
        }

        if ($callsLeft[0] < 1 && $decay[0] > $throttled) {
            sleep($decay[0] - $throttled);
            $this->throttledOnLastRequest = true;
            return $decay[0];
        }

        return 0;
    }
}<|MERGE_RESOLUTION|>--- conflicted
+++ resolved
@@ -13,10 +13,8 @@
     const METHOD_GET = 'GET';
     const METHOD_POST = 'POST';
     const METHOD_PUT = 'PUT';
-<<<<<<< HEAD
     const METHOD_PATCH = 'PATCH';
-=======
->>>>>>> 5fcd3e32
+
     const METHOD_DELETE = 'DELETE';
     const THROTTLING_PREFIX_LONG_PERIOD = 'X-Plenty-Global-Long-Period';
     const THROTTLING_PREFIX_SHORT_PERIOD = 'X-Plenty-Global-Short-Period';
@@ -104,14 +102,11 @@
         return $this->singleCall(self::METHOD_PUT, $path, ['json' => $array]);
     }
 
-<<<<<<< HEAD
     public function patch($path, $array = [])
     {
         return $this->singleCall(self::METHOD_PATCH, $path, ['json' => $array]);
     }
-    
-=======
->>>>>>> 5fcd3e32
+
     public function delete($path, $array = [])
     {
         return $this->singleCall(self::METHOD_DELETE, $path, ['json' => $array]);
